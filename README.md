[![PRs Welcome](https://img.shields.io/badge/PRs-welcome-brightgreen.svg?style=flat-square)](http://makeapullrequest.com)
[![LinkedIn](https://img.shields.io/badge/LinkedIn-Connect-blue)](https://www.linkedin.com/in/nir-diamant-759323134/)
[![Twitter](https://img.shields.io/twitter/follow/NirDiamantAI?label=Follow%20@NirDiamantAI&style=social)](https://twitter.com/NirDiamantAI)
[![Discord](https://img.shields.io/badge/Discord-Join%20our%20community-7289da?style=flat-square&logo=discord&logoColor=white)](https://discord.gg/cA6Aa4uyDX)
[![Sponsor](https://img.shields.io/static/v1?label=Sponsor&message=%E2%9D%A4&logo=GitHub&color=ff69b4)](https://github.com/sponsors/NirDiamant)

> 🌟 **Support This Project:** Your sponsorship fuels innovation in RAG technologies. **[Become a sponsor](https://github.com/sponsors/NirDiamant)** to help maintain and expand this valuable resource!

## Sponsors ❤️

A big thank you to the wonderful sponsor(s) who support this project!

<a href="https://github.com/sponsors/Eisenh"><img src="https://github.com/Eisenh.png" style="border-radius: 50%;" width="64" height="64" alt=""></a>

# Advanced RAG Techniques: Elevating Your Retrieval-Augmented Generation Systems 🚀

Welcome to one of the most comprehensive and dynamic collections of Retrieval-Augmented Generation (RAG) tutorials available today. This repository serves as a hub for cutting-edge techniques aimed at enhancing the accuracy, efficiency, and contextual richness of RAG systems.

## 📫 Stay Updated!

<div align="center">
<table>
<tr>
<td align="center">🚀<br><b>Cutting-edge<br>Updates</b></td>
<td align="center">💡<br><b>Expert<br>Insights</b></td>
<td align="center">🎯<br><b>Top 0.1%<br>Content</b></td>

</tr>
</table>

[![Subscribe to DiamantAI Newsletter](images/subscribe-button.svg)](https://diamantai.substack.com/?r=336pe4&utm_campaign=pub-share-checklist)

*Join over 10,000 of AI enthusiasts getting unique cutting-edge insights and free tutorials!* ***Plus, subscribers get exclusive early access and special discounts to our upcoming RAG Techniques course!***
</div>



[![DiamantAI's newsletter](images/substack_image.png)](https://diamantai.substack.com/?r=336pe4&utm_campaign=pub-share-checklist)


## Introduction

Retrieval-Augmented Generation (RAG) is revolutionizing the way we combine information retrieval with generative AI. This repository showcases a curated collection of advanced techniques designed to supercharge your RAG systems, enabling them to deliver more accurate, contextually relevant, and comprehensive responses.

Our goal is to provide a valuable resource for researchers and practitioners looking to push the boundaries of what's possible with RAG. By fostering a collaborative environment, we aim to accelerate innovation in this exciting field.

## Related Projects

🖋️ Check out my  **[Prompt Engineering Techniques guide](https://github.com/NirDiamant/Prompt_Engineering)** for a comprehensive collection of prompting strategies, from basic concepts to advanced techniques, enhancing your ability to interact effectively with AI language models.

🤖 Explore my **[GenAI Agents Repository](https://github.com/NirDiamant/GenAI_Agents)** to discover a variety of AI agent implementations and tutorials, showcasing how different AI technologies can be combined to create powerful, interactive systems.

## A Community-Driven Knowledge Hub

**This repository grows stronger with your contributions!** Join our vibrant Discord community — the central hub for shaping and advancing this project together 🤝

**[RAG Techniques Discord Community](https://discord.gg/cA6Aa4uyDX)**

Whether you're an expert or just starting out, your insights can shape the future of RAG. Join us to propose ideas, get feedback, and collaborate on innovative techniques. For contribution guidelines, please refer to our **[CONTRIBUTING.md](https://github.com/NirDiamant/RAG_Techniques/blob/main/CONTRIBUTING.md)** file. Let's advance RAG technology together!

🔗 For discussions on GenAI, RAG, or custom agents, or to explore knowledge-sharing opportunities, feel free to **[connect on LinkedIn](https://www.linkedin.com/in/nir-diamant-759323134/)**.

## Key Features

- 🧠 State-of-the-art RAG enhancements
- 📚 Comprehensive documentation for each technique
- 🛠️ Practical implementation guidelines
- 🌟 Regular updates with the latest advancements

## Advanced Techniques

Explore the extensive list of cutting-edge RAG techniques:

### 🌱 Foundational RAG Techniques

1. Simple RAG 🌱
   - **[LangChain](https://github.com/NirDiamant/RAG_Techniques/blob/main/all_rag_techniques/simple_rag.ipynb)**
   - **[LlamaIndex](https://github.com/NirDiamant/RAG_Techniques/blob/main/all_rag_techniques/simple_rag_with_llamaindex.ipynb)**
   - **[Runnable Script](https://github.com/NirDiamant/RAG_Techniques/blob/main/all_rag_techniques_runnable_scripts/simple_rag.py)**

   #### Overview 🔎
   Introducing basic RAG techniques ideal for newcomers.

   #### Implementation 🛠️
   Start with basic retrieval queries and integrate incremental learning mechanisms.

2. Simple RAG using a CSV file 🧩
   - **[LangChain](https://github.com/NirDiamant/RAG_Techniques/blob/main/all_rag_techniques/simple_csv_rag.ipynb)**
   - **[LlamaIndex](https://github.com/NirDiamant/RAG_Techniques/blob/main/all_rag_techniques/simple_csv_rag_with_llamaindex.ipynb)**
   
    #### Overview 🔎
    Introducing basic RAG using CSV files.

    #### Implementation 🛠️
    This uses CSV files to create basic retrieval and integrates with openai to create question and answering system.

3. **[Reliable RAG 🏷️](https://github.com/NirDiamant/RAG_Techniques/blob/main/all_rag_techniques/reliable_rag.ipynb)**

   #### Overview 🔎
   Enhances the Simple RAG by adding validation and refinement to ensure the accuracy and relevance of retrieved information.

   #### Implementation 🛠️
   Check for retrieved document relevancy and highlight the segment of docs used for answering.

4. Choose Chunk Size 📏  
   - **[LangChain](all_rag_techniques/choose_chunk_size.ipynb)**  
   - **[Runnable Script](all_rag_techniques_runnable_scripts/choose_chunk_size.py)**

   #### Overview 🔎
   Selecting an appropriate fixed size for text chunks to balance context preservation and retrieval efficiency.

   #### Implementation 🛠️
   Experiment with different chunk sizes to find the optimal balance between preserving context and maintaining retrieval speed for your specific use case.

5. **[Proposition Chunking ⛓️‍💥](https://github.com/NirDiamant/RAG_Techniques/blob/main/all_rag_techniques/proposition_chunking.ipynb)**

   #### Overview 🔎
   Breaking down the text into concise, complete, meaningful sentences allowing for better control and handling of specific queries (especially extracting knowledge).

   #### Implementation 🛠️
   - 💪 **Proposition Generation:** The LLM is used in conjunction with a custom prompt to generate factual statements from the document chunks.
   - ✅ **Quality Checking:** The generated propositions are passed through a grading system that evaluates accuracy, clarity, completeness, and conciseness.

#### Additional Resources 📚
   - **[The Propositions Method: Enhancing Information Retrieval for AI Systems](https://open.substack.com/pub/diamantai/p/the-propositions-method-enhancing?r=336pe4&utm_campaign=post&utm_medium=web)** - A comprehensive blog post exploring the benefits and implementation of proposition chunking in RAG systems.

### 🔍 Query Enhancement

6. Query Transformations 🔄  
   - **[LangChain](all_rag_techniques/query_transformations.ipynb)**  
   - **[Runnable Script](all_rag_techniques_runnable_scripts/query_transformations.py)**

   #### Overview 🔎
   Modifying and expanding queries to improve retrieval effectiveness.

   #### Implementation 🛠️
   - ✍️ **Query Rewriting:** Reformulate queries to improve retrieval.
   - 🔙 **Step-back Prompting:** Generate broader queries for better context retrieval.
   - 🧩 **Sub-query Decomposition:** Break complex queries into simpler sub-queries.

7. Hypothetical Questions (HyDE Approach) ❓  
   - **[LangChain](all_rag_techniques/HyDe_Hypothetical_Document_Embedding.ipynb)**  
   - **[Runnable Script](all_rag_techniques_runnable_scripts/HyDe_Hypothetical_Document_Embedding.py)**

   #### Overview 🔎
   Generating hypothetical questions to improve alignment between queries and data.

   #### Implementation 🛠️
   Create hypothetical questions that point to relevant locations in the data, enhancing query-data matching.

   #### Additional Resources 📚
   - **[HyDE: Exploring Hypothetical Document Embeddings for AI Retrieval](https://open.substack.com/pub/diamantai/p/hyde-exploring-hypothetical-document?r=336pe4&utm_campaign=post&utm_medium=web)** - A short blog post explaining this method clearly.

### 📚 Context and Content Enrichment

8. Hypothetical Prompt Embeddings (HyPE) ❓🚀  
   - **[LangChain](all_rag_techniques/HyPE_Hypothetical_Prompt_Embedding.ipynb)**  
   - **[Runnable Script](all_rag_techniques_runnable_scripts/HyPE_Hypothetical_Prompt_Embedding.py)**  

   #### Overview 🔎  
   HyPE (Hypothetical Prompt Embeddings) is an enhancement to traditional RAG retrieval that **precomputes hypothetical prompts at the indexing stage**, but inseting the chunk in their place. This transforms retrieval into a **question-question matching task**. This avoids the need for runtime synthetic answer generation, reducing inference-time computational overhead while **improving retrieval alignment**.  

   #### Implementation 🛠️  
   - 📖 **Precomputed Questions:** Instead of embedding document chunks, HyPE **generates multiple hypothetical queries per chunk** at indexing time.  
   - 🔍 **Question-Question Matching:** User queries are matched against stored hypothetical questions, leading to **better retrieval alignment**.  
   - ⚡ **No Runtime Overhead:** Unlike HyDE, HyPE does **not require LLM calls at query time**, making retrieval **faster and cheaper**.  
   - 📈 **Higher Precision & Recall:** Improves retrieval **context precision by up to 42 percentage points** and **claim recall by up to 45 percentage points**.  

   #### Additional Resources 📚  
   - **[Preprint: Hypothetical Prompt Embeddings (HyPE)](https://papers.ssrn.com/sol3/papers.cfm?abstract_id=5139335)** - Research paper detailing the method, evaluation, and benchmarks.  


9. **[Contextual Chunk Headers :label:](https://github.com/NirDiamant/RAG_Techniques/blob/main/all_rag_techniques/contextual_chunk_headers.ipynb)**

    #### Overview 🔎
    Contextual chunk headers (CCH) is a method of creating document-level and section-level context, and prepending those chunk headers to the chunks prior to embedding them.

    #### Implementation 🛠️
    Create a chunk header that includes context about the document and/or section of the document, and prepend that to each chunk in order to improve the retrieval accuracy.

    #### Additional Resources 📚
    **[dsRAG](https://github.com/D-Star-AI/dsRAG)**: open-source retrieval engine that implements this technique (and a few other advanced RAG techniques)

10. **[Relevant Segment Extraction 🧩](https://github.com/NirDiamant/RAG_Techniques/blob/main/all_rag_techniques/relevant_segment_extraction.ipynb)**

    #### Overview 🔎
    Relevant segment extraction (RSE) is a method of dynamically constructing multi-chunk segments of text that are relevant to a given query.

    #### Implementation 🛠️
    Perform a retrieval post-processing step that analyzes the most relevant chunks and identifies longer multi-chunk segments to provide more complete context to the LLM.

11. Context Enrichment Techniques 📝  
   - **[LangChain](all_rag_techniques/context_enrichment_window_around_chunk.ipynb)**  
   - **[LlamaIndex](all_rag_techniques/context_enrichment_window_around_chunk_with_llamaindex.ipynb)**
   - **[Runnable Script](all_rag_techniques_runnable_scripts/context_enrichment_window_around_chunk.py)**
  
   #### Overview 🔎
   Enhancing retrieval accuracy by embedding individual sentences and extending context to neighboring sentences.

   #### Implementation 🛠️
   Retrieve the most relevant sentence while also accessing the sentences before and after it in the original text.

12. Semantic Chunking 🧠
   - **[LangChain](https://github.com/NirDiamant/RAG_Techniques/blob/main/all_rag_techniques/semantic_chunking.ipynb)**
   - **[Runnable Script](https://github.com/NirDiamant/RAG_Techniques/blob/main/all_rag_techniques_runnable_scripts/semantic_chunking.py)**

   #### Overview 🔎
   Dividing documents based on semantic coherence rather than fixed sizes.

   #### Implementation 🛠️
   Use NLP techniques to identify topic boundaries or coherent sections within documents for more meaningful retrieval units.

   #### Additional Resources 📚
   - **[Semantic Chunking: Improving AI Information Retrieval](https://open.substack.com/pub/diamantai/p/semantic-chunking-improving-ai-information?r=336pe4&utm_campaign=post&utm_medium=web)** - A comprehensive blog post exploring the benefits and implementation of semantic chunking in RAG systems.

13. Contextual Compression 🗜️  
   - **[LangChain](all_rag_techniques/contextual_compression.ipynb)**  
   - **[Runnable Script](all_rag_techniques_runnable_scripts/contextual_compression.py)**

   #### Overview 🔎
   Compressing retrieved information while preserving query-relevant content.

   #### Implementation 🛠️
   Use an LLM to compress or summarize retrieved chunks, preserving key information relevant to the query.

14. Document Augmentation through Question Generation for Enhanced Retrieval  
   - **[LangChain](all_rag_techniques/document_augmentation.ipynb)**  
   - **[Runnable Script](all_rag_techniques_runnable_scripts/document_augmentation.py)**

   #### Overview 🔎
   This implementation demonstrates a text augmentation technique that leverages additional question generation to improve document retrieval within a vector database. By generating and incorporating various questions related to each text fragment, the system enhances the standard retrieval process, thus increasing the likelihood of finding relevant documents that can be utilized as context for generative question answering.

   #### Implementation 🛠️
   Use an LLM to augment text dataset with all possible questions that can be asked to each document.

### 🚀 Advanced Retrieval Methods

15. Fusion Retrieval 🔗  
    - **[LangChain](all_rag_techniques/fusion_retrieval.ipynb)**  
    - **[LlamaIndex](https://github.com/NirDiamant/RAG_Techniques/blob/main/all_rag_techniques/fusion_retrieval_with_llamaindex.ipynb)**
    - **[Runnable Script](all_rag_techniques_runnable_scripts/fusion_retrieval.py)**
 
    #### Overview 🔎
    Optimizing search results by combining different retrieval methods.
    
    #### Implementation 🛠️
    Combine keyword-based search with vector-based search for more comprehensive and accurate retrieval.

16. Intelligent Reranking 📈  
    - **[LangChain](all_rag_techniques/reranking.ipynb)**  
    - **[LlamaIndex](https://github.com/NirDiamant/RAG_Techniques/blob/main/all_rag_techniques/reranking_with_llamaindex.ipynb)**
    - **[Runnable Script](all_rag_techniques_runnable_scripts/reranking.py)**

    #### Overview 🔎
    Applying advanced scoring mechanisms to improve the relevance ranking of retrieved results.
    
    #### Implementation 🛠️
    - 🧠 **LLM-based Scoring:** Use a language model to score the relevance of each retrieved chunk.
    - 🔀 **Cross-Encoder Models:** Re-encode both the query and retrieved documents jointly for similarity scoring.
    - 🏆 **Metadata-enhanced Ranking:** Incorporate metadata into the scoring process for more nuanced ranking.

    #### Additional Resources 📚
    - **[Relevance Revolution: How Re-ranking Transforms RAG Systems](https://open.substack.com/pub/diamantai/p/relevance-revolution-how-re-ranking?r=336pe4&utm_campaign=post&utm_medium=web)** - A comprehensive blog post exploring the power of re-ranking in enhancing RAG system performance.

17. Multi-faceted Filtering 🔍

    #### Overview 🔎
    Applying various filtering techniques to refine and improve the quality of retrieved results.

    #### Implementation 🛠️
    - 🏷️ **Metadata Filtering:** Apply filters based on attributes like date, source, author, or document type.
    - 📊 **Similarity Thresholds:** Set thresholds for relevance scores to keep only the most pertinent results.
    - 📄 **Content Filtering:** Remove results that don't match specific content criteria or essential keywords.
    - 🌈 **Diversity Filtering:** Ensure result diversity by filtering out near-duplicate entries.

18. Hierarchical Indices 🗂️  
    - **[LangChain](all_rag_techniques/hierarchical_indices.ipynb)**  
    - **[Runnable Script](all_rag_techniques_runnable_scripts/hierarchical_indices.py)**

    #### Overview 🔎
    Creating a multi-tiered system for efficient information navigation and retrieval.
    
    #### Implementation 🛠️
    Implement a two-tiered system for document summaries and detailed chunks, both containing metadata pointing to the same location in the data.
    
    #### Additional Resources 📚
    - **[Hierarchical Indices: Enhancing RAG Systems](https://open.substack.com/pub/diamantai/p/hierarchical-indices-enhancing-rag?r=336pe4&utm_campaign=post&utm_medium=web)** - A comprehensive blog post exploring the power of hierarchical indices in enhancing RAG system performance.

19. Ensemble Retrieval 🎭

    #### Overview 🔎
    Combining multiple retrieval models or techniques for more robust and accurate results.

    #### Implementation 🛠️
    Apply different embedding models or retrieval algorithms and use voting or weighting mechanisms to determine the final set of retrieved documents.

<<<<<<< HEAD
=======
19. Dartboard Retrieval 🎯
    - **[LangChain](https://github.com/NirDiamant/RAG_Techniques/blob/main/all_rag_techniques/dartboard.ipynb)** 
    #### Overview 🔎
    Optimizing over Relevant Information Gain in Retrieval

    #### Implementation 🛠️
    - Combine both relevance and diversity into a single scoring function and directly optimize for it.
    - POC showing plain simple RAG underperforming when the database is dense, and the dartboard retrieval outperforming it.

>>>>>>> 42cabf3a
20. Multi-modal Retrieval 📽️

    #### Overview 🔎
    Extending RAG capabilities to handle diverse data types for richer responses.

    #### Implementation 🛠️
    - **[Multi-model RAG with Multimedia Captioning](all_rag_techniques/multi_model_rag_with_captioning.ipynb)** - Caption and store all the other multimedia data like pdfs, ppts, etc., with text data in vector store and retrieve them together.
    - **[Multi-model RAG with Colpali](all_rag_techniques/multi_model_rag_with_colpali.ipynb)** - Instead of captioning convert all the data into image, then find the most relevant images and pass them to a vision large language model.
    

### 🔁 Iterative and Adaptive Techniques

21. Retrieval with Feedback Loops 🔁  
    - **[LangChain](all_rag_techniques/retrieval_with_feedback_loop.ipynb)**  
    - **[Runnable Script](all_rag_techniques_runnable_scripts/retrieval_with_feedback_loop.py)**

    #### Overview 🔎
    Implementing mechanisms to learn from user interactions and improve future retrievals.

    #### Implementation 🛠️
    Collect and utilize user feedback on the relevance and quality of retrieved documents and generated responses to fine-tune retrieval and ranking models.

22. Adaptive Retrieval 🎯  
    - **[LangChain](all_rag_techniques/adaptive_retrieval.ipynb)**  
    - **[Runnable Script](all_rag_techniques_runnable_scripts/adaptive_retrieval.py)**

    #### Overview 🔎
    Dynamically adjusting retrieval strategies based on query types and user contexts.

    #### Implementation 🛠️
    Classify queries into different categories and use tailored retrieval strategies for each, considering user context and preferences.

23. Iterative Retrieval 🔄

    #### Overview 🔎
    Performing multiple rounds of retrieval to refine and enhance result quality.

    #### Implementation 🛠️
    Use the LLM to analyze initial results and generate follow-up queries to fill in gaps or clarify information.

### 📊 Evaluation

24. **[DeepEval Evaluation](evaluation/evaluation_deep_eval.ipynb)** 📘

    #### Overview 🔎
    Performing evaluations Retrieval-Augmented Generation systems, by covering several metrics and creating test cases.

    #### Implementation 🛠️
    Use the `deepeval` library to conduct test cases on correctness, faithfulness and contextual relevancy of RAG systems.
    

25. **[GroUSE Evaluation](evaluation/evaluation_grouse.ipynb)** 🐦

    #### Overview 🔎
    Evaluate the final stage of Retrieval-Augmented Generation using metrics of the GroUSE framework and meta-evaluate your custom LLM judge on GroUSE unit tests.

    #### Implementation 🛠️
    Use the `grouse` package to evaluate contextually-grounded LLM generations with GPT-4 on the 6 metrics of the GroUSE framework and use unit tests to evaluate a custom Llama 3.1 405B evaluator.
    

### 🔬 Explainability and Transparency

26. Explainable Retrieval 🔍  
    - **[LangChain](all_rag_techniques/explainable_retrieval.ipynb)**  
    - **[Runnable Script](all_rag_techniques_runnable_scripts/explainable_retrieval.py)**

    #### Overview 🔎
    Providing transparency in the retrieval process to enhance user trust and system refinement.
    
    #### Implementation 🛠️
    Explain why certain pieces of information were retrieved and how they relate to the query.

### 🏗️ Advanced Architectures

27. Knowledge Graph Integration (Graph RAG) 🕸️  
    - **[LangChain](all_rag_techniques/graph_rag.ipynb)**  
    - **[Runnable Script](all_rag_techniques_runnable_scripts/graph_rag.py)**

    #### Overview 🔎
    Incorporating structured data from knowledge graphs to enrich context and improve retrieval.
    
    #### Implementation 🛠️
    Retrieve entities and their relationships from a knowledge graph relevant to the query, combining this structured data with unstructured text for more informative responses.
    
28. GraphRag (Microsoft) 🎯
    - **[GraphRag](all_rag_techniques/Microsoft_GraphRag.ipynb)**  

    #### Overview 🔎
    Microsoft GraphRAG (Open Source) is an advanced RAG system that integrates knowledge graphs to improve the performance of LLMs
    
    #### Implementation 🛠️
    • Analyze an input corpus by extracting entities, relationships from text units. generates summaries of each community and its constituents from the bottom-up.

29. RAPTOR: Recursive Abstractive Processing for Tree-Organized Retrieval 🌳  
    - **[LangChain](all_rag_techniques/raptor.ipynb)**  
    - **[Runnable Script](all_rag_techniques_runnable_scripts/raptor.py)**

    #### Overview 🔎
    Implementing a recursive approach to process and organize retrieved information in a tree structure.
    
    #### Implementation 🛠️
    Use abstractive summarization to recursively process and summarize retrieved documents, organizing the information in a tree structure for hierarchical context.

30. Self RAG 🔁  
    - **[LangChain](all_rag_techniques/self_rag.ipynb)**  
    - **[Runnable Script](all_rag_techniques_runnable_scripts/self_rag.py)**

    #### Overview 🔎
    A dynamic approach that combines retrieval-based and generation-based methods, adaptively deciding whether to use retrieved information and how to best utilize it in generating responses.
    
    #### Implementation 🛠️
    • Implement a multi-step process including retrieval decision, document retrieval, relevance evaluation, response generation, support assessment, and utility evaluation to produce accurate, relevant, and useful outputs.

31. Corrective RAG 🔧  
    - **[LangChain](all_rag_techniques/crag.ipynb)**  
    - **[Runnable Script](all_rag_techniques_runnable_scripts/crag.py)**

    #### Overview 🔎
    A sophisticated RAG approach that dynamically evaluates and corrects the retrieval process, combining vector databases, web search, and language models for highly accurate and context-aware responses.
    
    #### Implementation 🛠️
    • Integrate Retrieval Evaluator, Knowledge Refinement, Web Search Query Rewriter, and Response Generator components to create a system that adapts its information sourcing strategy based on relevance scores and combines multiple sources when necessary.

## 🌟 Special Advanced Technique 🌟

32. **[Sophisticated Controllable Agent for Complex RAG Tasks 🤖](https://github.com/NirDiamant/Controllable-RAG-Agent)**

    #### Overview 🔎
    An advanced RAG solution designed to tackle complex questions that simple semantic similarity-based retrieval cannot solve. This approach uses a sophisticated deterministic graph as the "brain" 🧠 of a highly controllable autonomous agent, capable of answering non-trivial questions from your own data.

    #### Implementation 🛠️
    • Implement a multi-step process involving question anonymization, high-level planning, task breakdown, adaptive information retrieval and question answering, continuous re-planning, and rigorous answer verification to ensure grounded and accurate responses.



## Getting Started

To begin implementing these advanced RAG techniques in your projects:

1. Clone this repository:
   ```
   git clone https://github.com/NirDiamant/RAG_Techniques.git
   ```
2. Navigate to the technique you're interested in:
   ```
   cd all_rag_techniques/technique-name
   ```
3. Follow the detailed implementation guide in each technique's directory.

## Contributing

We welcome contributions from the community! If you have a new technique or improvement to suggest:

1. Fork the repository
2. Create your feature branch: `git checkout -b feature/AmazingFeature`
3. Commit your changes: `git commit -m 'Add some AmazingFeature'`
4. Push to the branch: `git push origin feature/AmazingFeature`
5. Open a pull request

## Contributors

[![Contributors](https://contrib.rocks/image?repo=NirDiamant/RAG_Techniques)](https://github.com/NirDiamant/RAG_Techniques/graphs/contributors)

## License

This project is licensed under a custom non-commercial license - see the [LICENSE](LICENSE) file for details.

---

⭐️ If you find this repository helpful, please consider giving it a star!

Keywords: RAG, Retrieval-Augmented Generation, NLP, AI, Machine Learning, Information Retrieval, Natural Language Processing, LLM, Embeddings, Semantic Search<|MERGE_RESOLUTION|>--- conflicted
+++ resolved
@@ -294,9 +294,7 @@
     #### Implementation 🛠️
     Apply different embedding models or retrieval algorithms and use voting or weighting mechanisms to determine the final set of retrieved documents.
 
-<<<<<<< HEAD
-=======
-19. Dartboard Retrieval 🎯
+20. Dartboard Retrieval 🎯
     - **[LangChain](https://github.com/NirDiamant/RAG_Techniques/blob/main/all_rag_techniques/dartboard.ipynb)** 
     #### Overview 🔎
     Optimizing over Relevant Information Gain in Retrieval
@@ -305,8 +303,7 @@
     - Combine both relevance and diversity into a single scoring function and directly optimize for it.
     - POC showing plain simple RAG underperforming when the database is dense, and the dartboard retrieval outperforming it.
 
->>>>>>> 42cabf3a
-20. Multi-modal Retrieval 📽️
+21. Multi-modal Retrieval 📽️
 
     #### Overview 🔎
     Extending RAG capabilities to handle diverse data types for richer responses.
@@ -318,7 +315,7 @@
 
 ### 🔁 Iterative and Adaptive Techniques
 
-21. Retrieval with Feedback Loops 🔁  
+22. Retrieval with Feedback Loops 🔁  
     - **[LangChain](all_rag_techniques/retrieval_with_feedback_loop.ipynb)**  
     - **[Runnable Script](all_rag_techniques_runnable_scripts/retrieval_with_feedback_loop.py)**
 
@@ -328,7 +325,7 @@
     #### Implementation 🛠️
     Collect and utilize user feedback on the relevance and quality of retrieved documents and generated responses to fine-tune retrieval and ranking models.
 
-22. Adaptive Retrieval 🎯  
+23. Adaptive Retrieval 🎯  
     - **[LangChain](all_rag_techniques/adaptive_retrieval.ipynb)**  
     - **[Runnable Script](all_rag_techniques_runnable_scripts/adaptive_retrieval.py)**
 
@@ -338,7 +335,7 @@
     #### Implementation 🛠️
     Classify queries into different categories and use tailored retrieval strategies for each, considering user context and preferences.
 
-23. Iterative Retrieval 🔄
+24. Iterative Retrieval 🔄
 
     #### Overview 🔎
     Performing multiple rounds of retrieval to refine and enhance result quality.
@@ -348,7 +345,7 @@
 
 ### 📊 Evaluation
 
-24. **[DeepEval Evaluation](evaluation/evaluation_deep_eval.ipynb)** 📘
+25. **[DeepEval Evaluation](evaluation/evaluation_deep_eval.ipynb)** 📘
 
     #### Overview 🔎
     Performing evaluations Retrieval-Augmented Generation systems, by covering several metrics and creating test cases.
@@ -357,7 +354,7 @@
     Use the `deepeval` library to conduct test cases on correctness, faithfulness and contextual relevancy of RAG systems.
     
 
-25. **[GroUSE Evaluation](evaluation/evaluation_grouse.ipynb)** 🐦
+26. **[GroUSE Evaluation](evaluation/evaluation_grouse.ipynb)** 🐦
 
     #### Overview 🔎
     Evaluate the final stage of Retrieval-Augmented Generation using metrics of the GroUSE framework and meta-evaluate your custom LLM judge on GroUSE unit tests.
@@ -368,7 +365,7 @@
 
 ### 🔬 Explainability and Transparency
 
-26. Explainable Retrieval 🔍  
+27. Explainable Retrieval 🔍  
     - **[LangChain](all_rag_techniques/explainable_retrieval.ipynb)**  
     - **[Runnable Script](all_rag_techniques_runnable_scripts/explainable_retrieval.py)**
 
@@ -380,7 +377,7 @@
 
 ### 🏗️ Advanced Architectures
 
-27. Knowledge Graph Integration (Graph RAG) 🕸️  
+28. Knowledge Graph Integration (Graph RAG) 🕸️  
     - **[LangChain](all_rag_techniques/graph_rag.ipynb)**  
     - **[Runnable Script](all_rag_techniques_runnable_scripts/graph_rag.py)**
 
@@ -390,7 +387,7 @@
     #### Implementation 🛠️
     Retrieve entities and their relationships from a knowledge graph relevant to the query, combining this structured data with unstructured text for more informative responses.
     
-28. GraphRag (Microsoft) 🎯
+29. GraphRag (Microsoft) 🎯
     - **[GraphRag](all_rag_techniques/Microsoft_GraphRag.ipynb)**  
 
     #### Overview 🔎
@@ -399,7 +396,7 @@
     #### Implementation 🛠️
     • Analyze an input corpus by extracting entities, relationships from text units. generates summaries of each community and its constituents from the bottom-up.
 
-29. RAPTOR: Recursive Abstractive Processing for Tree-Organized Retrieval 🌳  
+30. RAPTOR: Recursive Abstractive Processing for Tree-Organized Retrieval 🌳  
     - **[LangChain](all_rag_techniques/raptor.ipynb)**  
     - **[Runnable Script](all_rag_techniques_runnable_scripts/raptor.py)**
 
@@ -409,7 +406,7 @@
     #### Implementation 🛠️
     Use abstractive summarization to recursively process and summarize retrieved documents, organizing the information in a tree structure for hierarchical context.
 
-30. Self RAG 🔁  
+31. Self RAG 🔁  
     - **[LangChain](all_rag_techniques/self_rag.ipynb)**  
     - **[Runnable Script](all_rag_techniques_runnable_scripts/self_rag.py)**
 
@@ -419,7 +416,7 @@
     #### Implementation 🛠️
     • Implement a multi-step process including retrieval decision, document retrieval, relevance evaluation, response generation, support assessment, and utility evaluation to produce accurate, relevant, and useful outputs.
 
-31. Corrective RAG 🔧  
+32. Corrective RAG 🔧  
     - **[LangChain](all_rag_techniques/crag.ipynb)**  
     - **[Runnable Script](all_rag_techniques_runnable_scripts/crag.py)**
 
@@ -431,7 +428,7 @@
 
 ## 🌟 Special Advanced Technique 🌟
 
-32. **[Sophisticated Controllable Agent for Complex RAG Tasks 🤖](https://github.com/NirDiamant/Controllable-RAG-Agent)**
+33. **[Sophisticated Controllable Agent for Complex RAG Tasks 🤖](https://github.com/NirDiamant/Controllable-RAG-Agent)**
 
     #### Overview 🔎
     An advanced RAG solution designed to tackle complex questions that simple semantic similarity-based retrieval cannot solve. This approach uses a sophisticated deterministic graph as the "brain" 🧠 of a highly controllable autonomous agent, capable of answering non-trivial questions from your own data.
